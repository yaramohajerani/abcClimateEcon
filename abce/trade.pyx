# Copyright 2012 Davoud Taghawi-Nejad
#
# Module Author: Davoud Taghawi-Nejad
#
# ABCE is open-source software. If you are using ABCE for your research you are
# requested the quote the use of this software.
#
# Licensed under the Apache License, Version 2.0 (the "License"); you may not
# use this file except in compliance with the License and quotation of the
# author. You may obtain a copy of the License at
#       http://www.apache.org/licenses/LICENSE-2.0
# Unless required by applicable law or agreed to in writing, software
# distributed under the License is distributed on an "AS IS" BASIS, WITHOUT
# WARRANTIES OR CONDITIONS OF ANY KIND, either express or implied. See the
# License for the specific language governing permissions and limitations under
# the License.
"""
The :class:`abceagent.Agent` class is the basic class for creating your agent. It automatically handles the
possession of goods of an agent. In order to produce/transforme goods you need to also subclass
the :class:`abceagent.Firm` [1]_ or to create a consumer the :class:`abceagent.Household`.

For detailed documentation on:

Trading:
    see :class:`abceagent.Trade`
Logging and data creation:
    see :class:`abceagent.Database` and :doc:`simulation_results`
Messaging between agents:
    see :class:`abceagent.Messaging`.

.. autoexception:: abcetools.NotEnoughGoods

.. [1] or :class:`abceagent.FirmMultiTechnologies` for simulations with complex technologies.
"""
#******************************************************************************************#
# trade.pyx is written in cython. When you modify trade.pyx you need to compile it with    #
# compile.sh and compile.py because the resulting trade.c file is distributed.             #
# Don't forget to commit it to git                                                         #
#******************************************************************************************#
from __future__ import division
from abce.notenoughgoods import NotEnoughGoods
from abce.messaging import Message
import random

cdef double epsilon = 0.00000000001

def get_epsilon():
    return epsilon

cdef double fmax(double a, double b):
    if a > b:
        return a
    else:
        return b

cdef class Offer:
    """ This is an offer container that is send to the other agent. You can
    access the offer container both at the receiver as well as at the sender,
    if you have saved the offer. (e.G. self.offer = self.sell(...))

    it has the following properties:
        sender_group:
            this is the group name of the sender

        sender_id:
            this is the ID of the sender

        receiver_group:
            This is the group name of the receiver

        receiver_id:
            this is the ID of the sender

        good:
            the good offered or demanded

        quantity:
            the quantity offered or demanded

        price:
            the suggested tansaction price

        buysell:
            this can have the values 'b' for buy; 's' for sell; 'qb' for a
            nonbinding buy quote; and 'qs' for a nonbinding sell quote

        status:
            'new':
                has been created, but not answered

            'accepted':
                trade fully accepted

            'rejected':
                trade rejected

            'pending':
                offer has not yet answered, and is not older than one round.

            'perished':
                the **perishable** good was not accepted by the end of the round
                and therefore perished.

        final_quantity:
            If the offer has been answerd this returns the actual quantity
            bought or sold. (Equal to quantity if the offer was accepted fully)
        id:
            a unique identifier
    """
    cdef readonly str sender_group
    cdef readonly int sender_id
    cdef readonly str receiver_group
    cdef readonly int receiver_id
    cdef readonly object good
    cdef readonly double quantity
    cdef readonly double price
    cdef readonly char buysell
    cdef public str status
    cdef public double final_quantity
    cdef readonly object id
    cdef readonly int made
    cdef public str open_offer_status
    cdef public int status_round

    def __cinit__(self, str sender_group, int sender_id, str receiver_group,
                  int receiver_id, object good, double quantity, double price,
                  char buysell, str status, double final_quantity, long id,
                  int made, str open_offer_status, int status_round):
        self.sender_group = sender_group
        self.sender_id = sender_id
        self.receiver_group = receiver_group
        self.receiver_id = receiver_id
        self.good = good
        self.quantity = quantity
        self.price = price
        self.buysell = buysell
        self.status = status
        self.final_quantity = final_quantity
        self.id = id
        self.made = made
        self.open_offer_status = open_offer_status
        self.status_round = status_round

    def pickle(self):
        return (self.sender_group, self.sender_id, self.receiver_group,
                self.receiver_id, self.good, self.quantity, self.price,
                self.buysell, self.status, self.final_quantity, self.id,
                self.made, self.open_offer_status, self.status_round)

    def __repr__(self):
        return """<{sender: %s, %i, receiver_group: %s,
                receiver_id: %i, good: %s, quantity: %f, price: %f,
                buysell: %s, status: %s, final_quantity: % f, id: %i,
<<<<<<< HEAD
                made: %i, open_offer_status: % s, status_round: %i }>""" % (
=======
                made: %i, open_offer_status: % s, status_round: %i}>""" % (
>>>>>>> 7ceb9f1b

                    self.sender_group, self.sender_id, self.receiver_group,
                    self.receiver_id, self.good, self.quantity, self.price,
                    self.buysell, self.status, self.final_quantity, self.id,
                    self.made, self.open_offer_status, self.status_round)

class Trade:
    """ Agents can trade with each other. The clearing of the trade is taken care
    of fully by ABCE.
    Selling a good works in the following way:

    1. An agent sends an offer. :meth:`~.sell`

       *The good offered is blocked and self.possession(...) does not account for it.*

    2. **Next subround:** An agent receives the offer :meth:`~.get_offers`, and can
       :meth:`~.accept`, :meth:`~.reject` or partially accept it. :meth:`~.accept`

       *The good is credited and the price is deducted from the agent's possesions.*

    3. **Next subround:**

       - in case of acceptance *the money is automatically credited.*
       - in case of partial acceptance *the money is credited and part of the blocked good is unblocked.*
       - in case of rejection *the good is unblocked.*

    Analogously for buying: :meth:`~.buy`

    Example::

        # Agent 1
        def sales(self):
            self.remember_trade = self.sell('Household', 0, 'cookies', quantity=5, price=self.price)

        # Agent 2
        def receive_sale(self):
            oo = self.get_offers('cookies')
            for offer in oo:
                if offer.price < 0.3:
                    try:
                        self.accept(offer)
                    except NotEnoughGoods:
                        self.accept(offer, self.possession('money') / offer.price)
                else:
                    self.reject(offer)

        # Agent 1, subround 3
        def learning(self):
            offer = self.info(self.remember_trade)
            if offer.status == 'reject':
                self.price *= .9
            elif offer.status = 'accepted':
                self.price *= offer.final_quantity / offer.quantity
    """
    def get_offers_all(self, descending=False, sorted=True):
        """ returns all offers in a dictionary, with goods as key. The in each
        goods-category the goods are ordered by price. The order can be reversed
        by setting descending=True

        *Offers that are not accepted in the same subround (def block) are
        automatically rejected.* However you can also manually reject.

        Args:

         descending(optional):
            is a bool. False for descending True for ascending by price

         sorted(default=True):
                Whether offers are sorted by price. Faster if False.

        Returns:

            a dictionary with good types as keys and list of :class:`abce.trade.Offer`
            as values

        Example::

         oo = get_offers_all(descending=False)
         for good_category in oo:
            print('The cheapest good of category' + good_category
            + ' is ' + good_category[0])
            for offer in oo[good_category]:
                if offer.price < 0.5:
                    self.accept(offer)

         for offer in oo.beer:
            print(offer.price, offer.sender_group, offer.sender_id)
        """
        return {good: self.get_offers(good, descending, sorted) for good in self._open_offers}

    def get_offers(self, good, descending=False, sorted=True):
        """ returns all offers of the 'good' ordered by price.

        *Offers that are not accepted in the same subround (def block) are
        automatically rejected.* However you can also manualy reject.

        peek_offers can be used to look at the offers without them being
        rejected automatically

        Args:
            good:
                the good which should be retrieved

            descending(bool, default=False):
                False for descending True for ascending by price

            sorted(bool, default=True):
                Whether offers are sorted by price. Faster if False.

        Returns:
            A list of :class:`abce.trade.Offer` ordered by price.

        Example::

            offers = get_offers('books')
            for offer in offers:
                if offer.price < 50:
                    self.accept(offer)
                elif offer.price < 100:
                    self.accept(offer, 1)
                else:
                    self.reject(offer)  # optional
        """
        cdef Offer offer
        ret = []
        for offer in self._open_offers[good].values():
            offer.open_offer_status = 'polled'
            ret.append(offer)
        random.shuffle(ret)
        if sorted:
            ret.sort(key=lambda objects: objects.price, reverse=descending)
        return ret

    def peak_offers(self, good, descending=False):
        """ returns a peak on all offers of the 'good' ordered by price.
        Peaked offers can not be accepted or rejected, but they do not
        expire.

        Args:
            good:
                the good which should be retrieved
                descending(bool,default=False):
                False for descending True for ascending by price

        Returns:
            A list of offers ordered by price

        Example::

            offers = get_offers('books')
            for offer in offers:
                if offer.price < 50:
                    self.accept(offer)
                elif offer.price < 100:
                    self.accept(offer, 1)
                else:
                    self.reject(offer)  # optional
        """
        cdef Offer offer
        ret = []
        for offer in self._open_offers[good].values():
            offer.open_offer_status = 'peak_only'
            ret.append(offer)
        random.shuffle(ret)
        ret.sort(key=lambda objects: objects.price, reverse=descending)
        return ret

    def sell(self, receiver_group, receiver_id,
             good, double quantity, double price, double epsilon=epsilon):
        """ commits to sell the quantity of good at price

        The good is not available for the agent. When the offer is
        rejected it is automatically re-credited. When the offer is
        accepted the money amount is credited. (partial acceptance
        accordingly)

        Args:
            receiver_group:
                group of the receiving agent

            receiver_id:
                number of the receiving agent

            'good':
                name of the good

            quantity:
                maximum units disposed to buy at this price

            price:
                price per unit

            epsilon (optional):
                if you have floating point errors, a quantity or prices is
                a fraction of number to high or low. You can increase the
                floating point tolerance. See troubleshooting -- floating point problems

        Returns:
            A reference to the offer. The offer and the offer status can
            be accessed with `self.info(offer_reference)`.

        Example::

            def subround_1(self):
                self.offer = self.sell('household', 1, 'cookies', quantity=5, price=0.1)

            def subround_2(self):
                offer = self.info(self.offer)
                if offer.status == 'accepted':
                    print(offer.final_quantity , 'cookies have be bougth')
                else:
                    offer.status == 'rejected':
                    print('On diet')
        """
        cdef double available
        assert price > - epsilon, 'price %.30f is smaller than 0 - epsilon (%.30f)' % (price, - epsilon)
        if price < 0:
            price = 0
        # makes sure the quantity is between zero and maximum available, but
        # if its only a little bit above or below its set to the bounds
        available = self._haves[good]
        assert quantity > - epsilon, 'quantity %.30f is smaller than 0 - epsilon (%.30f)' % (quantity, - epsilon)
        if quantity < 0:
            quantity = 0
        if quantity > available + epsilon + epsilon * fmax(quantity, available):
            raise NotEnoughGoods(self.name, good, quantity - available)
        if quantity > available:
            quantity = available

        offer_id = self._offer_counter()
        self._haves[good] -= quantity
        cdef Offer offer = Offer(self.group,
                                 self.id,
                                 receiver_group,
                                 receiver_id,
                                 good,
                                 quantity,
                                 price,
                                 115,
                                 'new',
                                 -2,
                                 offer_id,
                                 self.round,
                                 '-',
                                 -2)
        self.given_offers[offer_id] = offer
        self._send(receiver_group, receiver_id, '_o', offer.pickle())
        return offer

    def buy(self, receiver_group, receiver_id, good,
            double quantity, double price, double epsilon=epsilon):
        """ commits to sell the quantity of good at price

        The goods are not in haves or self.count(). When the offer is
        rejected it is automatically re-credited. When the offer is
        accepted the money amount is credited. (partial acceptance
        accordingly)

        Args:
            receiver_group:
                group of the receiving agent

            receiver_id:
                number of the receiving agent

            'good':
                name of the good

            quantity:
                maximum units disposed to buy at this price

            price:
                price per unit

            epsilon (optional):
                if you have floating point errors, a quantity or prices is
                a fraction of number to high or low. You can increase the
                floating point tolerance. See troubleshooting -- floating point problems
        """
        cdef double available
        cdef double money_amount
        assert price > - epsilon, 'price %.30f is smaller than 0 - epsilon (%.30f)' % (price, - epsilon)
        if price < 0:
            price = 0
        money_amount = quantity * price
        # makes sure the money_amount is between zero and maximum available, but
        # if its only a little bit above or below its set to the bounds
        available = self._haves['money']
        assert money_amount > - epsilon, 'money (price * quantity) %.30f is smaller than 0 - epsilon (%.30f)' % (money_amount, - epsilon)
        if money_amount < 0:
            money_amount = 0
        if money_amount > available + epsilon + epsilon * fmax(money_amount, available):
            raise NotEnoughGoods(self.name, 'money', money_amount - available)
        if money_amount > available:
            money_amount = available

        offer_id = self._offer_counter()
        self._haves['money'] -= money_amount
        cdef Offer offer = Offer(self.group,
                                 self.id,
                                 receiver_group,
                                 receiver_id,
                                 good,
                                 quantity,
                                 price,
                                 98,
                                 'new',
                                 -1,
                                 offer_id,
                                 self.round,
                                 '',
                                 -1)
        self._send(receiver_group, receiver_id, '_o', offer.pickle())
        self.given_offers[offer_id] = offer
        return offer

    def retract(self, Offer offer):
        """ The agent who made a buy or sell offer can retract it

        The offer an agent made is deleted at the end of the sub-round and the
        committed good reappears in the haves. However if another agent
        accepts in the same round the trade will be cleared and not retracted.

        Args:
            offer: the offer he made with buy or sell
            (offer not quote!)
        """
        self._send(offer.receiver_group, '_d', offer)
        del self.given_offers[offer.id]


    def accept(self, Offer offer, double quantity=-999, double epsilon=epsilon):
        """ The buy or sell offer is accepted and cleared. If no quantity is
        given the offer is fully accepted; If a quantity is given the offer is
        partial accepted

        Args:

            offer:
                the offer the other party made
            quantity:
                quantity to accept. If not given all is accepted

            epsilon (optional):
                if you have floating point errors, a quantity or prices is
                a fraction of number to high or low. You can increase the
                floating point tolerance. See troubleshooting -- floating point problems

        Return:
            Returns a dictionary with the good's quantity and the amount paid.
        """
        cdef double money_amount
        cdef double offer_quantity = offer.quantity
        cdef double available

        if quantity == -999:
            quantity = offer_quantity
        assert quantity > - epsilon, 'quantity %.30f is smaller than 0 - epsilon (%.30f)' % (quantity, - epsilon)
        if quantity < 0:
            quantity = 0
        if quantity > offer_quantity + epsilon * fmax(quantity, offer_quantity):
            raise AssertionError('accepted more than offered %s: %.100f >= %.100f'
                                 % (offer.good, quantity, offer_quantity))
        if quantity > offer_quantity:
            quantity = offer_quantity

        if quantity == 0:
            self.reject(offer)
            return {offer.good: 0, 'money': 0}

        money_amount = quantity * offer.price
        if offer.buysell == 115:  # ord('s')
            assert money_amount > - epsilon, 'money = quantity * offer.price %.30f is smaller than 0 - epsilon (%.30f)' % (money_amount, - epsilon)
            if money_amount < 0:
                money_amount = 0

            available = self._haves['money']
            if money_amount > available + epsilon + epsilon * max(money_amount, available):
                raise NotEnoughGoods(self.name, 'money', money_amount - available)
            if money_amount > available:
                money_amount = available
            self._haves[offer.good] += quantity
            self._haves['money'] -= quantity * offer.price
        else:
            assert quantity > - epsilon, 'quantity %.30f is smaller than 0 - epsilon (%.30f)' % (quantity, - epsilon)
            if quantity < 0:
                quantity = 0
            available = self._haves[offer.good]
            if quantity > available + epsilon + epsilon * max(quantity, available):
                raise NotEnoughGoods(self.name, offer.good, quantity - available)
            if quantity > available:
                quantity = available
            self._haves[offer.good] -= quantity
            self._haves['money'] += quantity * offer.price
        offer.final_quantity = quantity
        self._send(offer.sender_group, offer.sender_id, '_p', (offer.id, quantity))
        del self._open_offers[offer.good][offer.id]
        if offer.buysell == 115:  # ord('s')
            return {offer.good: - quantity, 'money': money_amount}
        else:
            return {offer.good: quantity, 'money': - money_amount}

    def reject(self, Offer offer):
        """  Rejects the offer offer

        Args:
            offer: the offer the other party made
            (offer not quote!)
        """
        self._send(offer.sender_group, offer.sender_id, '_r', offer.id)
        del self._open_offers[offer.good][offer.id]

    def _log_receive_accept_group(self, Offer offer):
        if offer.buysell == 115:
            self._trade_log['%s,%s,%s,%f' % (offer.good, self.group, offer.receiver_group, offer.price)] += offer.quantity
        else:
            self._trade_log['%s,%s,%s,%f' % (offer.good, offer.receiver_group, self.group, offer.price)] += offer.quantity

    def _log_receive_accept_agent(self, Offer offer):
        if offer.buysell == 115:
            self._trade_log['%s,%s,%s,%f' % (offer.good, self.name_without_colon, '%s_%i' % (offer.receiver_group, offer.receiver_id), offer.price)] += offer.quantity
        else:
            self._trade_log['%s,%s,%s,%f' % (offer.good, '%s_%i' % (offer.receiver_group, offer.receiver_id), self.name_without_colon, offer.price)] += offer.quantity

    def _receive_accept(self, offer_id_final_quantity):
        """ When the other party partially accepted the  money or good is
        received, remaining good or money is added back to haves and the offer
        is deleted
        """
        cdef Offer offer = self.given_offers[offer_id_final_quantity[0]]
        offer.final_quantity = offer_id_final_quantity[1]
        if offer.buysell == 115:
            self._haves['money'] += offer.final_quantity * offer.price
            self._haves[offer.good] += offer.quantity - offer.final_quantity
        else:
            self._haves[offer.good] += offer.final_quantity
            self._haves['money'] += (offer.quantity - offer.final_quantity) * offer.price
        offer.status = "accepted"
        offer.status_round = self.round
        del self.given_offers[offer.id]
        return offer

    def _log_receive_accept_group(self, Offer offer):
        if offer.buysell == 115:
            self._trade_log['%s,%s,%s,%f' % (offer.good, self.group, offer.receiver_group, offer.price)] += offer.final_quantity
        else:
            self._trade_log['%s,%s,%s,%f' % (offer.good, offer.receiver_group, self.group, offer.price)] += offer.final_quantity

    def _log_receive_accept_agent(self, Offer offer):
        if offer.buysell == 115:
            self._trade_log['%s,%s,%s,%f' % (offer.good, self.name_without_colon, '%s_%i' % (offer.receiver_group, offer.receiver_id), offer.price)] += offer.final_quantity
        else:
            self._trade_log['%s,%s,%s,%f' % (offer.good, '%s_%i' % (offer.receiver_group, offer.receiver_id), self.name_without_colon, offer.price)] += offer.final_quantity

    def _receive_reject(self, offer_id):
        """ delets a given offer

        is used by _msg_clearing__end_of_subround, when the other party rejects
        or at the end of the subround when agent retracted the offer

        """
        cdef Offer offer = self.given_offers[offer_id]
        if offer.buysell == 115:
            self._haves[offer.good] += offer.quantity
        else:
            self._haves['money'] += offer.quantity * offer.price
        offer.status = "rejected"
        offer.status_round = self.round
        offer.final_quantity = 0
        del self.given_offers[offer_id]

    def _delete_given_offer(self, offer_id):
        cdef Offer offer = self.given_offers.pop(offer_id)
        if offer.buysell == 115:
            self._haves[offer.good] += offer.quantity
        else:
            self._haves['money'] += offer.quantity * offer.price

    def give(self, receiver_group, receiver_id, good, double quantity, double epsilon=epsilon):
        """ gives a good to another agent

        Args:

            receiver_group:
                Group name of the receiver
            receiver_id:
                id number of the receiver
            good:
                the good to be transfered
            quantity:
                amount to be transfered

            epsilon (optional):
                if you have floating point errors, a quantity or prices is
                a fraction of number to high or low. You can increase the
                floating point tolerance. See troubleshooting -- floating point problems

        Raises:

            AssertionError, when good smaller than 0.

        Return:
            Dictionary, with the transfer, which can be used by self.log(...).

        Example::

            self.log('taxes', self.give('money': 0.05 * self.possession('money'))

        """
        cdef double available
        assert quantity > - epsilon, 'quantity %.30f is smaller than 0 - epsilon (%.30f)' % (quantity, - epsilon)
        if quantity < 0:
            quantity = 0
        available = self._haves[good]
        if quantity > available + epsilon + epsilon * max(quantity, available):
            raise NotEnoughGoods(self.name, good, quantity - available)
        if quantity > available:
            quantity = available
        self._haves[good] -= quantity
        self._send(receiver_group, receiver_id, '_g', [good, quantity])
        return {good: quantity}

    def take(self, receiver_group, receiver_id, good, double quantity, double epsilon=epsilon):
        """ take a good from another agent. The other agent has to accept.
        using self.accept()

        Args:


            receiver_group:
                group of the receiving agent

            receiver_id:
                number of the receiving agent

            good:
                the good to be taken

            quantity:
                the quantity to be taken

            epsilon (optional):
                if you have floating point errors, a quantity or prices is
                a fraction of number to high or low. You can increase the
                floating point tolerance. See troubleshooting -- floating point problems
        """
        self.buy(receiver_group, receiver_id, good=good, quantity=quantity, price=0, epsilon=epsilon)


    def _clearing__end_of_subround(self, incomming_messages):
        """ agent receives all messages and objects that have been send in this
        subround and deletes the offers that where retracted, but not executed.

        '_o': registers a new offer
        '_d': delete received that the issuing agent retract
        '_p': clears a made offer that was accepted by the other agent
        '_r': deletes an offer that the other agent rejected
        '_g': recive a 'free' good from another party
        """
        cdef Offer offer
        for typ, msg in incomming_messages:
            if typ == '_o':
                offer = Offer(*msg)
                offer.open_offer_status ='received'
                self._open_offers[offer.good][offer.id] = offer
            elif typ == '_d':
                del self._open_offers[msg.good][msg.id]
            elif typ == '_p':
                offer = self._receive_accept(msg)
                if self.trade_logging == 2:
                    self._log_receive_accept_group(offer)
                elif self.trade_logging == 1:
                    self._log_receive_accept_agent(offer)
            elif typ == '_r':
                self._receive_reject(msg)
            elif typ == '_g':
                self._haves[msg[0]] += msg[1]
            elif typ == '_q':
                self._quotes[msg.id] = msg
            elif typ == '!o':
                self._contract_offers[msg.good].append(msg)
            elif typ == '_ac':
                contract = self._contract_offers_made[msg.id]
                if contract.pay_group == self.group and contract.pay_id == self.id:
                    self._contracts_pay[contract.good][contract.id] = contract
                else:
                    self._contracts_deliver[contract.good][contract.id] = contract
            elif typ == '_dp':
                if msg.pay_group == self.group and msg.pay_id == self.id:
                    self._haves[msg.good] += msg.quantity
                    self._contracts_pay[msg.good][msg.id].delivered.append(self.round)
                else:
                    self._haves['money'] += msg.quantity * msg.price
                    self._contracts_deliver[msg.good][msg.id].paid.append(self.round)

            elif typ == '!d':
                if msg[0] == 'r':
                    del self._contracts_pay[msg[1]][msg[2]]
                if msg[0] == 'd':
                    del self._contracts_deliver[msg[1]][msg[2]]
            else:
                self._msgs.setdefault(typ, []).append(msg)

# TODO when cython supports function overloading overload this function with compare_with_ties(int x, int y)
cdef int compare_with_ties(double x, double y):
    if x < y:
        return -1
    elif x > y:
        return 1
    else:
        return random.randint(0, 1) * 2 - 1
<|MERGE_RESOLUTION|>--- conflicted
+++ resolved
@@ -151,11 +151,7 @@
         return """<{sender: %s, %i, receiver_group: %s,
                 receiver_id: %i, good: %s, quantity: %f, price: %f,
                 buysell: %s, status: %s, final_quantity: % f, id: %i,
-<<<<<<< HEAD
                 made: %i, open_offer_status: % s, status_round: %i }>""" % (
-=======
-                made: %i, open_offer_status: % s, status_round: %i}>""" % (
->>>>>>> 7ceb9f1b
 
                     self.sender_group, self.sender_id, self.receiver_group,
                     self.receiver_id, self.good, self.quantity, self.price,

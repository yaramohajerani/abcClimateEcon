<<<<<<< HEAD
ABCE the Agent-Based Computational Economy platform that makes modeling easier
//////////////////////////////////////////////////////////////////////////////

ABCE is a Python based modeling platform for economic simulations.
ABCE comes with standard functions to simulations of trade, production
and consumption. The modeler can concentrate on implementing
the logic and decisions of an agents; ABCE takes care of all exchange
of goods and production and consumption.
=======
============
Introduction
============

ABCE is a Python based modeling platform for economic simulations. For simulations of trade, production, and consumption, ABCE comes with standard functions that implement these kinds of interactions and actions. The modeler only implements the logic and decisions of the agents; ABCE takes care of all exchange of goods and production and consumption.
>>>>>>> 46bce4fa

.. figure:: http://abce.readthedocs.io/en/0.9b/_images/cheesegrater.png
   :target: http://35.176.189.179/ABCE/
   :figwidth: 50 %
<<<<<<< HEAD
   :align: right

In ABCE  goods have the physical properties of
goods in reality in the sense that if agent A gives a good to agent B, then
- unlike information - agent B receives the good and agent B does not have
the good anymore.
The ownership and transformations (production or consumption) of goods are
automatically handled by the platform.

ABCE models are programmed in standard Python, stock functions of agents
can be inherited from archetype classes (Firm or Household). The only
not-so-standard Python is that agents are executed in parallel by the
Simulation class (in start.py).

ABCE allows the modeler to program agents as ordinary Python class-objects,
but run the simulation on a multi-core/processor computer. It takes no
effort or intervention from the modeler to run the simulation on a
multi-core system.
The speed advantages of using ABCE with multi-processes enabled.
ABCE are typically only observed for 10000 agents and more. Below, it
might be slower than pure python implementation. ABCE supports pypy3,
which is approximately 10 times faster than CPython.

ABCE is a scheduler [#scheduler]_ and a set of agent classes.
According to the schedule the simulation class calls - each sub-round - agents
to execute some actions. Each agent executes these actions
using some of the build-in functions, such as trade, production and
consumption of ABCE. The agents can use the full set of commands of the
Python general purpose language.

The audience of ABCE are economists that want to model agent-based
models of trade and production.

ABCE does support an accounting framework
for financial simulations. `ESL can be downloaded here <https://github.com/AB-CE/ABCESL>`_.

ABCE runs on macOS, Windows, and Linux. ABCE runs 10x faster on pypy!
=======
   :align: rightg

One special feature of ABCE is that goods have the physical properties of goods in reality. In other words, if agent A gives a good to agent B, then - unlike information - agent B receives the good and agent B does not have the good anymore. That means that agents can trade, produce or consume a good. The ownership and transformations (production or consumption) of goods are automatically handled by the platform.

ABCE models are programmed in standard Python, stock functions of agents are inherited from archetype classes (Agent, Firm or Household). The only not-so-standard Python is that agents are executed in parallel by the Simulation class (in start.py).

 ABCE does support an accounting framwork for financial simulations: ABCESL can be downloaded [here](https://github.com/AB-CE/ABCESL).


>>>>>>> 46bce4fa
.. image:: https://zenodo.org/badge/4157636.svg
   :target: https://zenodo.org/badge/latestdoi/4157636

.. image:: https://travis-ci.org/AB-CE/abce.svg?branch=master
   :alt: ABCE build status on Travis CI
   :target: https://travis-ci.org/AB-CE/abce

.. image:: https://ci.appveyor.com/api/projects/status/c2w73u9im2b87reb?svg=true
   :alt: ABCE build status on Appveyor CI
   :target: https://ci.appveyor.com/project/AB-CE/abce

.. image:: https://img.shields.io/pypi/v/abce.svg
   :alt:  Pypi version
   :target: https://pypi.python.org/pypi/abce

.. image:: https://readthedocs.org/projects/abce/badge/?version=master
   :alt:  readthedocs
   :target: https://abce.readthedocs.io


<<<<<<< HEAD
Install with::
=======
Install with:
>>>>>>> 46bce4fa

    python3 -m pip install abce

The documentation is here:

<<<<<<< HEAD
http://abce.readthedocs.io/

An example is here:

`Insurance Market <http://35.176.189.179/ABCE/>`_

A code example is here:

`Jupytor Tutorial <https://github.com/AB-CE/examples/tree/master/examples/jupyter_tutorial>`_

More code examples are here:

https://github.com/AB-CE/examples
=======
[http://abce.readthedocs.io/](http://abce.readthedocs.io/)

An example is here:

[Insurance Market](http://35.176.189.179/ABCE/)

A code example is here:

[Jupytor Tutorial](https://github.com/AB-CE/examples/tree/master/examples/jupyter_tutorial)

More code examples are here:

[(https://github.com/AB-CE/examples]((https://github.com/AB-CE/examples)
>>>>>>> 46bce4fa
<|MERGE_RESOLUTION|>--- conflicted
+++ resolved
@@ -1,4 +1,3 @@
-<<<<<<< HEAD
 ABCE the Agent-Based Computational Economy platform that makes modeling easier
 //////////////////////////////////////////////////////////////////////////////
 
@@ -7,18 +6,10 @@
 and consumption. The modeler can concentrate on implementing
 the logic and decisions of an agents; ABCE takes care of all exchange
 of goods and production and consumption.
-=======
-============
-Introduction
-============
-
-ABCE is a Python based modeling platform for economic simulations. For simulations of trade, production, and consumption, ABCE comes with standard functions that implement these kinds of interactions and actions. The modeler only implements the logic and decisions of the agents; ABCE takes care of all exchange of goods and production and consumption.
->>>>>>> 46bce4fa
 
 .. figure:: http://abce.readthedocs.io/en/0.9b/_images/cheesegrater.png
    :target: http://35.176.189.179/ABCE/
    :figwidth: 50 %
-<<<<<<< HEAD
    :align: right
 
 In ABCE  goods have the physical properties of
@@ -56,17 +47,7 @@
 for financial simulations. `ESL can be downloaded here <https://github.com/AB-CE/ABCESL>`_.
 
 ABCE runs on macOS, Windows, and Linux. ABCE runs 10x faster on pypy!
-=======
-   :align: rightg
 
-One special feature of ABCE is that goods have the physical properties of goods in reality. In other words, if agent A gives a good to agent B, then - unlike information - agent B receives the good and agent B does not have the good anymore. That means that agents can trade, produce or consume a good. The ownership and transformations (production or consumption) of goods are automatically handled by the platform.
-
-ABCE models are programmed in standard Python, stock functions of agents are inherited from archetype classes (Agent, Firm or Household). The only not-so-standard Python is that agents are executed in parallel by the Simulation class (in start.py).
-
- ABCE does support an accounting framwork for financial simulations: ABCESL can be downloaded [here](https://github.com/AB-CE/ABCESL).
-
-
->>>>>>> 46bce4fa
 .. image:: https://zenodo.org/badge/4157636.svg
    :target: https://zenodo.org/badge/latestdoi/4157636
 
@@ -87,17 +68,12 @@
    :target: https://abce.readthedocs.io
 
 
-<<<<<<< HEAD
 Install with::
-=======
-Install with:
->>>>>>> 46bce4fa
 
     python3 -m pip install abce
 
 The documentation is here:
 
-<<<<<<< HEAD
 http://abce.readthedocs.io/
 
 An example is here:
@@ -111,18 +87,4 @@
 More code examples are here:
 
 https://github.com/AB-CE/examples
-=======
-[http://abce.readthedocs.io/](http://abce.readthedocs.io/)
-
-An example is here:
-
-[Insurance Market](http://35.176.189.179/ABCE/)
-
-A code example is here:
-
-[Jupytor Tutorial](https://github.com/AB-CE/examples/tree/master/examples/jupyter_tutorial)
-
-More code examples are here:
-
-[(https://github.com/AB-CE/examples]((https://github.com/AB-CE/examples)
->>>>>>> 46bce4fa
+]
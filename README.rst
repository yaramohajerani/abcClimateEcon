--- conflicted
+++ resolved
@@ -33,11 +33,7 @@
 might be slower than pure python implementation. ABCE supports pypy3,
 which is approximately 10 times faster than CPython.
 
-<<<<<<< HEAD
 ABCE is a scheduler and a set of agent classes.
-=======
-ABCE is a scheduler [#scheduler]_ and a set of agent classes.
->>>>>>> b6c3cf6d
 According to the schedule the simulation class calls - each sub-round - agents
 to execute some actions. Each agent executes these actions
 using some of the build-in functions, such as trade, production and
@@ -51,10 +47,7 @@
 for financial simulations. `ESL can be downloaded here <https://github.com/AB-CE/ABCESL>`_.
 
 ABCE runs on macOS, Windows, and Linux. ABCE runs 10x faster on pypy!
-<<<<<<< HEAD
-=======
 
->>>>>>> b6c3cf6d
 .. image:: https://zenodo.org/badge/4157636.svg
    :target: https://zenodo.org/badge/latestdoi/4157636
 
@@ -76,26 +69,6 @@
 
 
 Install with::
-<<<<<<< HEAD
-
-    python3 -m pip install abce
-
-The documentation is here:
-
-http://abce.readthedocs.io/
-
-An example is here:
-
-`Insurance Market <http://35.176.189.179/ABCE/>`_
-
-A code example is here:
-
-`Jupytor Tutorial <https://github.com/AB-CE/examples/tree/master/examples/jupyter_tutorial>`_
-
-More code examples are here:
-
-https://github.com/AB-CE/examples
-=======
 
     python3 -m pip install abce
 
@@ -114,4 +87,3 @@
 More code examples are here:
 
 https://github.com/AB-CE/examples
->>>>>>> b6c3cf6d

--- conflicted
+++ resolved
@@ -9,11 +9,7 @@
 
 .. figure:: http://abce.readthedocs.io/en/0.9b/_images/cheesegrater.png
    :target: http://35.176.189.179/ABCE/
-<<<<<<< HEAD
    :scale: 20 %
-=======
-   :figwidth: 50 %
->>>>>>> 7c5a10fc
    :align: right
 
 In ABCE  goods have the physical properties of
@@ -51,10 +47,7 @@
 for financial simulations. `ESL can be downloaded here <https://github.com/AB-CE/ABCESL>`_.
 
 ABCE runs on macOS, Windows, and Linux. ABCE runs 10x faster on pypy!
-<<<<<<< HEAD
-=======
 
->>>>>>> 7c5a10fc
 .. image:: https://zenodo.org/badge/4157636.svg
    :target: https://zenodo.org/badge/latestdoi/4157636
 
@@ -76,43 +69,21 @@
 
 
 Install with::
-<<<<<<< HEAD
 
     python3 -m pip install abce
 
 The documentation is here:
 
-http://abce.readthedocs.io/
+    http://abce.readthedocs.io/
 
 An example is here:
 
-`Insurance Market <http://35.176.189.179/ABCE/>`_
+    `Insurance Market <http://35.176.189.179/ABCE/>`_
 
 A code example is here:
 
-`Jupytor Tutorial <https://github.com/AB-CE/examples/tree/master/examples/jupyter_tutorial>`_
+    `Jupytor Tutorial <https://github.com/AB-CE/examples/tree/master/examples/jupyter_tutorial>`_
 
 More code examples are here:
 
 https://github.com/AB-CE/examples
-=======
-
-    python3 -m pip install abce
-
-The documentation is here:
-
-http://abce.readthedocs.io/
-
-An example is here:
-
-`Insurance Market <http://35.176.189.179/ABCE/>`_
-
-A code example is here:
-
-`Jupytor Tutorial <https://github.com/AB-CE/examples/tree/master/examples/jupyter_tutorial>`_
-
-More code examples are here:
-
-https://github.com/AB-CE/examples
-]
->>>>>>> 7c5a10fc
